services:
  # Web service for the full stack application
  - type: web
    name: conferencehub-app
    runtime: node
    buildCommand: |
      echo "Starting build process..."
      npm install
      echo "Root dependencies installed"
      cd client
      npm install
      echo "Client dependencies installed"
      npm run build
      echo "Client build completed"
      cd ..
      echo "Build directory contents:"
      ls -la client/dist || echo "Dist directory not found"
      echo "Assets directory contents:"
      ls -la client/dist/assets || echo "Assets directory not found"
      echo "Checking for critical files:"
      find client/dist -name "*.js" -o -name "*.css" | head -10
    startCommand: node start.js
    plan: free
    region: singapore
    healthCheckPath: /api/health
    envVars:
      - key: NODE_ENV
        value: development
      - key: PORT
        value: 10000
      - key: JWT_SECRET
        sync: false
      - key: CLOUDINARY_CLOUD_NAME
        sync: false
      - key: CLOUDINARY_API_KEY
        sync: false
      - key: CLOUDINARY_API_SECRET
        sync: false
      - key: DB_URL
        fromDatabase:
          name: conferencehub-db
          property: connectionString
      - key: VITE_GOOGLE_MAPS_API_KEY
        sync: false
      - key: TELEGRAM_GATEWAY_TOKEN
        sync: false
      - key: TELEGRAM_BOT_TOKEN
        sync: false
      - key: VITE_TELEGRAM_BOT_USERNAME
        sync: false
      - key: TELEGRAM_BOT_USERNAME
        sync: false
      - key: APP_URL
        sync: false
      - key: VITE_YANDEX_GEOCODER_API_KEY
        sync: false
      - key: VITE_PROTECTION_PLAN_PERCENTAGE
        sync: false
      - key: PROTECTION_PLAN_PERCENTAGE
        sync: false
      - key: ESKIZ_EMAIL
        sync: false
      - key: ESKIZ_SECRET_CODE
        sync: false
      - key: ESKIZ_BASE_URL
        sync: false
      - key: ESKIZ_FROM
        sync: false
      - key: CLICK_MERCHANT_ID
        sync: false
      - key: CLICK_SERVICE_ID
        sync: false
      - key: CLICK_CHECKOUT_LINK
        sync: false
      - key: CLICK_SECRET_KEY
        sync: false
      - key: PAYME_MERCHANT_ID
        sync: false
      - key: PAYME_SECRET_KEY
        sync: false
<<<<<<< HEAD
      - key: VITE_PAYME_MERCHANT_ID
        sync: false
=======
      - key: PAYME_TEST_KEY
        sync: false
      - key: VITE_PAYME_MERCHANT_ID
        sync: false
      - key: PRODUCTION_DOMAIN
        value: getspace.uz
      - key: PRODUCTION_URL
        value: https://getspace.uz
      - key: FRONTEND_URL
        value: https://getspace.uz
      - key: CLIENT_BASE_URL
        value: https://getspace.uz
      - key: CORS_ALLOWED_ORIGINS
        value: '["https://getspace.uz", "https://www.getspace.uz"]'
>>>>>>> b25e2ff8

databases:
  - name: conferencehub-db
    plan: free
    region: singapore
    databaseName: conferencehub<|MERGE_RESOLUTION|>--- conflicted
+++ resolved
@@ -25,7 +25,7 @@
     healthCheckPath: /api/health
     envVars:
       - key: NODE_ENV
-        value: development
+        value: production
       - key: PORT
         value: 10000
       - key: JWT_SECRET
@@ -78,10 +78,6 @@
         sync: false
       - key: PAYME_SECRET_KEY
         sync: false
-<<<<<<< HEAD
-      - key: VITE_PAYME_MERCHANT_ID
-        sync: false
-=======
       - key: PAYME_TEST_KEY
         sync: false
       - key: VITE_PAYME_MERCHANT_ID
@@ -96,7 +92,6 @@
         value: https://getspace.uz
       - key: CORS_ALLOWED_ORIGINS
         value: '["https://getspace.uz", "https://www.getspace.uz"]'
->>>>>>> b25e2ff8
 
 databases:
   - name: conferencehub-db
