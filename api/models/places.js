const { DataTypes } = require('sequelize');
const sequelize = require('../config/database');
const User = require('./users');
const Currency = require('./currency');

const Place = sequelize.define('Place', {
  title: {
    type: DataTypes.STRING,
    allowNull: false,
    validate: {
      notEmpty: true
    }
  },
  address: {
    type: DataTypes.STRING,
    allowNull: false,
    validate: {
      notEmpty: true
    }
  },
  photos: {
    type: DataTypes.ARRAY(DataTypes.STRING),
    defaultValue: []
  },
  description: {
    type: DataTypes.TEXT,
    allowNull: true
  },
  perks: {
    type: DataTypes.ARRAY(DataTypes.STRING),
    defaultValue: []
  },
  extraInfo: {
    type: DataTypes.TEXT,
    allowNull: true
  },
  checkIn: {
    type: DataTypes.STRING,
    allowNull: true
  },
  checkOut: {
    type: DataTypes.STRING,
    allowNull: true
  },
  maxGuests: {
    type: DataTypes.INTEGER,
    allowNull: true,
    defaultValue: 1
  },
  price: {
    type: DataTypes.FLOAT,
    allowNull: true,
    defaultValue: 0
  },
  startDate: {
    type: DataTypes.DATE,
    allowNull: true
  },
  endDate: {
    type: DataTypes.DATE,
    allowNull: true
  },
  youtubeLink: {
    type: DataTypes.STRING,
    allowNull: true,
    validate: {
      isUrl: true
    }
  },
  matterportLink: {
<<<<<<< HEAD
    type: DataTypes.STRING(500),
    allowNull: true,
    field: 'matterport_link',
    validate: {
      isUrl: true,
      isMatterportUrl(value) {
        if (value && !value.includes('matterport.com')) {
          throw new Error('Must be a valid Matterport URL');
        }
      }
=======
    type: DataTypes.STRING,
    allowNull: true,
    validate: {
      isUrl: true
>>>>>>> 8b863e6c
    }
  },
  lat: {
    type: DataTypes.FLOAT,
    allowNull: true,
    validate: {
      min: -90,
      max: 90
    }
  },
  lng: {
    type: DataTypes.FLOAT,
    allowNull: true,
    validate: {
      min: -180,
      max: 180
    }
  },
  ownerId: {
    type: DataTypes.INTEGER,
    allowNull: false,
    references: {
      model: 'Users',
      key: 'id'
    }
  },
  currencyId: {
    type: DataTypes.INTEGER,
    allowNull: true, // oldin tushgan zapislarga xato bermasligi uchun nullable qilindi.
    references: {
      model: 'Currencies',
      key: 'id'
    }
  },
  fullDayHours: {
    type: DataTypes.INTEGER,
    allowNull: true,
    defaultValue: 8, // 8 hours is considered a full day by default
    validate: {
      min: 1,
      max: 24
    }
  },
  fullDayDiscountPrice: {
    type: DataTypes.FLOAT,
    allowNull: true,
    defaultValue: 0
  },
  minimumHours: {
    type: DataTypes.INTEGER,
    allowNull: false,
    defaultValue: 1, // Default minimum booking is 1 hour
    validate: {
      min: 1,
      max: 5
    }
  },
  cooldown: {
    type: DataTypes.INTEGER, // minutda ketadi menimcha yani 60, 30, 15 minut shuning uchun Int32
    allowNull: false,
    defaultValue: 30 // taxminan default qiymat 30 minut
  },
  blockedWeekdays: {
    type: DataTypes.ARRAY(DataTypes.INTEGER),
    allowNull: true,
    defaultValue: []
  },
  blockedDates: {
    type: DataTypes.ARRAY(DataTypes.STRING),
    allowNull: true,
    defaultValue: []
  },
  weekdayTimeSlots: {
    type: DataTypes.JSON,
    allowNull: true,
    defaultValue: {
      0: { start: "", end: "" }, // Sunday
      1: { start: "", end: "" }, // Monday
      2: { start: "", end: "" }, // Tuesday
      3: { start: "", end: "" }, // Wednesday
      4: { start: "", end: "" }, // Thursday
      5: { start: "", end: "" }, // Friday
      6: { start: "", end: "" }  // Saturday
    }
  },
  squareMeters: {
    type: DataTypes.FLOAT,
    allowNull: true,
    validate: {
      min: 0
    }
  },
  isHotel: {
    type: DataTypes.BOOLEAN,
    allowNull: false,
    defaultValue: false
  },
  refundOptions: {
    type: DataTypes.ARRAY(DataTypes.STRING),
    allowNull: false,
    defaultValue: [],
    field: 'refund_options', // Explicitly map to database column
    validate: {
      isValidRefundOptions(value) {
        const validOptions = [
          'flexible_14_day',
          'moderate_7_day', 
          'strict',
          'non_refundable',
          'reschedule_only',
          'client_protection_plan'
        ];
        
        if (!Array.isArray(value) || value.length === 0) {
          throw new Error('At least one refund option must be selected');
        }
        
        for (const option of value) {
          if (!validOptions.includes(option)) {
            throw new Error(`Invalid refund option: ${option}`);
          }
        }
      }
    }
  },
  // Rating aggregation fields for performance optimization
  averageRating: {
    type: DataTypes.DECIMAL(3, 2),
    allowNull: true,
    field: 'average_rating',
    validate: {
      min: 0,
      max: 5
    }
  },
  totalReviews: {
    type: DataTypes.INTEGER,
    allowNull: false,
    defaultValue: 0,
    field: 'total_reviews',
    validate: {
      min: 0
    }
  },
  ratingBreakdown: {
    type: DataTypes.JSONB,
    allowNull: true,
    field: 'rating_breakdown',
    defaultValue: { 1: 0, 2: 0, 3: 0, 4: 0, 5: 0 }
  },
  ratingUpdatedAt: {
    type: DataTypes.DATE,
    allowNull: true,
    field: 'rating_updated_at'
  }
}, {
  timestamps: true
});

Place.belongsTo(User, { foreignKey: 'ownerId', as: 'owner' });
Place.belongsTo(Currency, { foreignKey: 'currencyId', as: 'currency' });

module.exports = Place;<|MERGE_RESOLUTION|>--- conflicted
+++ resolved
@@ -68,23 +68,10 @@
     }
   },
   matterportLink: {
-<<<<<<< HEAD
-    type: DataTypes.STRING(500),
-    allowNull: true,
-    field: 'matterport_link',
-    validate: {
-      isUrl: true,
-      isMatterportUrl(value) {
-        if (value && !value.includes('matterport.com')) {
-          throw new Error('Must be a valid Matterport URL');
-        }
-      }
-=======
     type: DataTypes.STRING,
     allowNull: true,
     validate: {
       isUrl: true
->>>>>>> 8b863e6c
     }
   },
   lat: {
